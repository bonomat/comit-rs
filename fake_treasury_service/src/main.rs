#![feature(plugin, custom_derive)]
#![feature(plugin, decl_macro)]
#![plugin(rocket_codegen)]

extern crate rocket;
extern crate rocket_contrib;
#[macro_use]
extern crate serde_derive;

use rocket::http::RawStr;
use rocket::response::status::BadRequest;
use rocket_contrib::Json;

#[derive(Serialize, Deserialize, Debug, FromForm)]
pub struct RateRequestParams {
    //TODO: make it work with float
    amount: u64, //ethereum
}

#[derive(Serialize, Deserialize, Debug)]
pub struct RateResponseBody {
    symbol: String,
    rate: f64,
    sell_amount: u64,
    //satoshis
    buy_amount: u64, //ethereum
}

#[get("/<symbol>?<rate_request_params>")]
pub fn get_rates(
    symbol: &RawStr,
    rate_request_params: RateRequestParams,
) -> Result<Json<RateResponseBody>, BadRequest<String>> {
    let buy_amount = rate_request_params.amount;
    let symbol = symbol.to_string();
<<<<<<< HEAD
    let rate_request_body: RateRequestBody = rate_request_body.into_inner();
    let rate = 0.1;
    let buy_amount = rate_request_body.buy_amount;
=======
    let rate = 0.1;
>>>>>>> 21159733
    let sell_amount = (buy_amount as f64 * rate).round().abs() as u64;
    return Ok(Json(RateResponseBody {
        symbol,
        rate,
        sell_amount,
        buy_amount,
    }));
}

fn main() {
    rocket::ignite()
        .mount("/rates", routes![get_rates])
        .launch();
}<|MERGE_RESOLUTION|>--- conflicted
+++ resolved
@@ -33,13 +33,7 @@
 ) -> Result<Json<RateResponseBody>, BadRequest<String>> {
     let buy_amount = rate_request_params.amount;
     let symbol = symbol.to_string();
-<<<<<<< HEAD
-    let rate_request_body: RateRequestBody = rate_request_body.into_inner();
     let rate = 0.1;
-    let buy_amount = rate_request_body.buy_amount;
-=======
-    let rate = 0.1;
->>>>>>> 21159733
     let sell_amount = (buy_amount as f64 * rate).round().abs() as u64;
     return Ok(Json(RateResponseBody {
         symbol,
