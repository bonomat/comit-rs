#!/usr/bin/env bash

set -e;
export PROJECT_ROOT=$(git rev-parse --show-toplevel)

if test "$LOG_NODES"; then
    exec 4>&1
else
    exec 4>/dev/null
fi

if test "$LOG_SERVICES"; then
    if [ "$LOG_SERVICES" = "1" ]; then
        exec 3>&1;
    else
        exec 3>"$LOG_SERVICES";
    fi
else
    exec 3>/dev/null;
fi

function log {
    echo "$@" >&2;
}

END(){
<<<<<<< HEAD
    for pid in "$BOB_COMIT_NODE_PID" "$ALICE_COMIT_NODE_PID"; do
=======
    log "KILLING docker containers";
    (
        cd $PROJECT_ROOT/run_environments/regtest;
        docker-compose rm -sfv;
    );

    for pid in "$BOB_COMIT_NODE_PID" "$ALICE_COMIT_NODE_PID" "$LQS_PID"; do
>>>>>>> c96a7051
        if test "$pid" && ps "$pid" >/dev/null; then
            echo "KILLING $pid";
            kill "$pid" 2>/dev/null;
        fi
    done
    log "KILLING docker containers";
    (
        cd $PROJECT_ROOT/run_environments/regtest;
        docker-compose rm -sfv;
    );
}

trap 'END' EXIT;


function start_target() {
    name=$1;
    log_prefixed=$name-$2
    log "Starting $log_prefixed";
    # Logs prefixes the service name in front of its logs
    "${PROJECT_ROOT}/target/debug/$name" 2>&1 | sed  "s/^/$log_prefixed: / " >&3 &
    # returns the PID of the process
    jobs -p
}

function activate_segwit() {
    log "Generating enough blocks to activate segwit";
    curl -s --user $BITCOIN_RPC_USERNAME:$BITCOIN_RPC_PASSWORD --data-binary \
          "{\"jsonrpc\": \"1.0\",\"id\":\"curltest\",\"method\":\"generate\", \"params\": [ 432 ]}" -H 'content-type: text/plain;' $BITCOIN_RPC_URL  > /dev/null
}


function setup() {
    log "Starting up ...";

    cargo build

    #### Env variable to run all services
    set -a;
    source ${PROJECT_ROOT}/run_environments/common.env
    source ${PROJECT_ROOT}/run_environments/regtest/network.env
    source ${PROJECT_ROOT}/run_environments/regtest/regtest.env
    set +a;

    #### Start all services
    (
        cd $PROJECT_ROOT/run_environments/regtest;
        docker-compose up -d bitcoin ethereum >&4 2>&4;
    );

    sleep 5;

    activate_segwit;

    BOB_COMIT_NODE_PORT=8010
    ALICE_COMIT_NODE_PORT=8000

    BOB_COMIT_NODE_PID=$(
        export RUST_BACKTRACE=1 \
               COMIT_NODE_CONFIG_PATH=$(pwd)/run_environments/regtest/bob;

        start_target "comit_node" "Bob  ";
    );


    ALICE_COMIT_NODE_PID=$(
        export COMIT_NODE_CONFIG_PATH=$(pwd)/run_environments/regtest/alice;

        start_target "comit_node" "Alice";
    );

    LQS_PID=$(
        export BITCOIN_ZMQ_ENDPOINT=tcp://127.0.0.1:28332;

        start_target "ledger_query_service" "LQS  ";
    );


}

test "$@" || { log "ERROR: The harness requires a file to run!"; exit 1; }

setup;

sleep 2;

"$@"<|MERGE_RESOLUTION|>--- conflicted
+++ resolved
@@ -24,17 +24,7 @@
 }
 
 END(){
-<<<<<<< HEAD
-    for pid in "$BOB_COMIT_NODE_PID" "$ALICE_COMIT_NODE_PID"; do
-=======
-    log "KILLING docker containers";
-    (
-        cd $PROJECT_ROOT/run_environments/regtest;
-        docker-compose rm -sfv;
-    );
-
     for pid in "$BOB_COMIT_NODE_PID" "$ALICE_COMIT_NODE_PID" "$LQS_PID"; do
->>>>>>> c96a7051
         if test "$pid" && ps "$pid" >/dev/null; then
             echo "KILLING $pid";
             kill "$pid" 2>/dev/null;
