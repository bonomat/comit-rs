--- conflicted
+++ resolved
@@ -120,10 +120,7 @@
         Secret::generate(&mut *rng)
     };
 
-<<<<<<< HEAD
-=======
     //TODO: Remove before prod
->>>>>>> 43a9e7c0
     debug!("Secret: {:x}", secret);
 
     let order_created_event = OrderCreated {
