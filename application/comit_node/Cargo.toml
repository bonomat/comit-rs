--- conflicted
+++ resolved
@@ -36,13 +36,10 @@
 rand = "0.4.2"
 rustc-hex = "1.0.0"
 ganp = { path = "../ganp" }
-<<<<<<< HEAD
 transport_protocol = { path = "../../vendor/transport_protocol" }
 tokio = "0.1.8"
 futures = "0.1"
-=======
 chrono = "0.4.2"
->>>>>>> 6a2d0a46
 
 [dev-dependencies]
 env_logger = "0.5.11"
