--- conflicted
+++ resolved
@@ -5,39 +5,6 @@
 import { expect } from "chai";
 import "chai/register-should";
 import "../lib/setup_chai";
-<<<<<<< HEAD
-import { LedgerKind } from "../lib_sdk/ledger";
-
-(async () => {
-    const alpha = {
-        ledger: {
-            name: LedgerKind.Bitcoin,
-            network: "regtest",
-        },
-        asset: {
-            name: "bitcoin",
-            quantity: {
-                bob: "100000000",
-                charlie: "200000000",
-            },
-        },
-        expiry: new Date("2080-06-11T23:00:00Z").getTime() / 1000,
-    };
-
-    const beta = {
-        ledger: {
-            name: LedgerKind.Ethereum,
-            chain_id: 17,
-        },
-        asset: {
-            name: "ether",
-            quantity: {
-                bob: ethers.utils.parseEther("10").toString(),
-                charlie: ethers.utils.parseEther("20").toString(),
-            },
-        },
-        expiry: new Date("2080-06-11T13:00:00Z").getTime() / 1000,
-=======
 import { SwapDetails } from "comit-sdk/dist/src/cnd";
 import { createDefaultSwapRequest } from "../lib_sdk/utils";
 
@@ -52,7 +19,6 @@
         id: swapDetail.properties.id,
         status: swapDetail.properties.status,
         state: swapDetail.properties.state.communication.status,
->>>>>>> 9ced4a32
     };
 }
 
